--- conflicted
+++ resolved
@@ -4,11 +4,8 @@
 
 import re
 from collections import defaultdict
-<<<<<<< HEAD
-=======
 from contextlib import contextmanager
 from copy import deepcopy
->>>>>>> 0a020c7d
 from functools import cache
 
 from pydicom import FileDataset
@@ -245,11 +242,7 @@
     # Case 1: field is an expander without an argument (e.g., no :)
     if field.lower() in expanders:
         if field.lower() == "all":
-<<<<<<< HEAD
-            fields = contenders.fields
-=======
             fields = deepcopy(contenders.fields)
->>>>>>> 0a020c7d
         return fields
 
     # Case 2: The field is a specific field OR an expander with argument (A:B)
@@ -308,8 +301,6 @@
     # Apply expander to string for name OR to tag string
     if expander.lower() == "select":
         return field.select_matches(expression_string)
-<<<<<<< HEAD
-=======
 
     if expression_re is None:
         expression_re = re.compile(expression_string, re.IGNORECASE)
@@ -441,132 +432,8 @@
             delattr(obj, attr)
         else:
             setattr(obj, attr, original_value)
->>>>>>> 0a020c7d
-
-    # Escape the expression string to avoid regex errors from unbalanced parentheses
-    if expression_re is None:
-        try:
-            expression_re = re.compile(expression_string, re.IGNORECASE)
-        except re.error:
-            expression_re = re.compile(re.escape(expression_string), re.IGNORECASE)
-
-<<<<<<< HEAD
-    if expander.lower() in ["endswith", "startswith", "contains"]:
-        return field.name_contains(expression_re)
-
-    elif expander.lower() == "except":
-        return not field.name_contains(expression_re)
-
-    return False
-
-
-# NOTE: this hashing function is required to enable caching on
-# `get_fields_inner`. While it is not ideal to override the hashing
-# behavior of the PyDicom FileDataset class, it appears to be the
-# only way to enable the use of caching without incurring significant
-# performance overhead. Note that adding a proxy class around this
-# decreases performance substantially (50% slowdown measured).
-FileDataset.__hash__ = lambda self: id(self)
-
-
-class FieldsWithLookups:
-    """
-    This class is a wrapper around a dictionary of DicomField objects keyed by uid,
-    with some supplemental lookup tables to enable rapid field lookup.
-    """
-
-    def __init__(self, fields):
-        self.fields = fields
-
-        self.lookup_tables = {
-            "name": defaultdict(list),
-            "tag": defaultdict(list),
-            "stripped_tag": defaultdict(list),
-            "element_name": defaultdict(list),
-            "element_keyword": defaultdict(list),
-            "uid": defaultdict(list),
-        }
-        for uid, field in fields.items():
-            self._add_field_to_lookup(field)
-
-    def get_exact_matches(self, field):
-        """
-        Get exact matches for a field name or tag.
-
-        Returns a list of DicomField objects.
-        """
-        exact_match_contenders = (
-            self.lookup_tables["name"][field]
-            + self.lookup_tables["tag"][field]
-            + self.lookup_tables["stripped_tag"][field]
-            + self.lookup_tables["element_name"][field]
-            + self.lookup_tables["element_keyword"][field]
-            + self.lookup_tables["uid"][field]
-        )
-        return exact_match_contenders
-
-    def __getitem__(self, key):
-        return self.fields[key]
-
-    def __setitem__(self, key, value):
-        self.fields[key] = value
-
-    def __iter__(self):
-        return iter(self.fields)
-
-    def items(self):
-        return self.fields.items()
-
-    def values(self):
-        return self.fields.values()
-
-    def add(self, uid, field):
-        self.fields[uid] = field
-        self._add_field_to_lookup(field)
-
-    def _get_field_lookup_keys(self, field):
-        if not isinstance(field, DicomField):
-            self.lookup_tables["name"][field].append(field)
-            return {"name": [field]}
-        lookup_keys = {}
-        if field.name:
-            lookup_keys["name"] = [field.name]
-        if field.tag:
-            lookup_keys["tag"] = [field.tag]
-        if field.stripped_tag:
-            lookup_keys["stripped_tag"] = [field.stripped_tag]
-        if field.element.name:
-            lookup_keys["element_name"] = [field.element.name]
-        if field.element.keyword:
-            lookup_keys["element_keyword"] = [field.element.keyword]
-        if field.uid:
-            lookup_keys["uid"] = [field.uid]
-        if field.element.is_private:
-            lookup_keys["name"] = lookup_keys.get("name", []) + [
-                f'({field.element.tag.group:04X},"{field.element.private_creator}",{(field.element.tag.element & 0x00FF):02X})',
-                f'{field.element.tag.group:04X},"{field.element.private_creator}",{(field.element.tag.element & 0x00FF):02X}',
-            ]
-        return lookup_keys
-
-    def _add_field_to_lookup(self, field):
-        for table_name, lookup_keys in self._get_field_lookup_keys(field).items():
-            for key in lookup_keys:
-                self.lookup_tables[table_name][key].append(field)
-
-    def remove(self, uid):
-        if uid in self.fields:
-            field = self.fields[uid]
-            del self.fields[uid]
-            for table_name, lookup_keys in self._get_field_lookup_keys(field).items():
-                for key in lookup_keys:
-                    if field in self.lookup_tables[table_name][key]:
-                        self.lookup_tables[table_name][key].remove(field)
-                        if not self.lookup_tables[table_name][key]:
-                            del self.lookup_tables[table_name][key]
-
-
-=======
->>>>>>> 0a020c7d
+
+
 def get_fields_with_lookup(dicom, skip=None, expand_sequences=True, seen=None):
     """Expand all dicom fields into a list, along with lookup tables keyed on
     different field properties.
@@ -574,17 +441,6 @@
     Each entry is a DicomField. If we find a sequence, we unwrap it and
     represent the location with the name (e.g., Sequence__Child)
     """
-<<<<<<< HEAD
-    fields, new_seen, new_skip = _get_fields_inner(
-        dicom,
-        skip=tuple(skip) if skip else None,
-        expand_sequences=expand_sequences,
-        seen=tuple(seen) if seen else None,
-    )
-    skip = new_skip
-    seen = new_seen
-    return FieldsWithLookups(fields)
-=======
     # NOTE: this hashing function is required to enable caching on
     # `get_fields_inner`. While it is not ideal to override the hashing
     # behavior of the PyDicom FileDataset class, it appears to be the
@@ -602,7 +458,6 @@
         seen = new_seen
 
         return FieldsWithLookups(fields)
->>>>>>> 0a020c7d
 
 
 @cache
