--- conflicted
+++ resolved
@@ -22,11 +22,7 @@
 
 """
 
-<<<<<<< HEAD
-__version__ = "0.1.42"
-=======
 __version__ = "0.2.0"
->>>>>>> 0703652a
 AUTHOR = "Vanessa Sochat"
 AUTHOR_EMAIL = "vsochat@stanford.edu"
 NAME = "deid"
