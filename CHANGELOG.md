--- conflicted
+++ resolved
@@ -14,12 +14,9 @@
 Referenced versions in headers are tagged on Github, in parentheses are for pypi.
 
 ## [vxx](https://github.com/pydicom/deid/tree/master) (master)
-<<<<<<< HEAD
- - Adding option to provide function to remove (must return boolean) (0.1.36)
-=======
+ - Adding option to provide function to remove (must return boolean) (0.1.38)
  - removing matplotlib version requirement (0.1.37)
  - Matplotlib dependency >= 2.1.2 (0.1.36)
->>>>>>> 9d28728d
  - Adding black formatting, tests run in GitHub actions (0.1.35)
  - Adding option to recursively replace sequences (0.1.34)
  - adding pylint to clean up code (0.1.33)
